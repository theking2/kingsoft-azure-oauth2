--- conflicted
+++ resolved
@@ -28,12 +28,7 @@
     readonly string $client_id,
     readonly string $client_secret,
     readonly string $redirect_url,
-<<<<<<< HEAD
-    readonly LoggerInterface $logger = new \Psr\Log\NullLogger(),
-    readonly Client $httpClient = new Client(),
-=======
     readonly ?LoggerInterface $logger = new \Psr\Log\NullLogger()
->>>>>>> efb4fc4c
   ) {
   }
   private string $tenant_id = '';
